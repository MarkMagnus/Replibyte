--- conflicted
+++ resolved
@@ -69,16 +69,8 @@
 
       - name: Stop Postgres and Minio Containers
         if: always()
-<<<<<<< HEAD
         run: docker-compose -f "docker-compose-postgres-minio.yml" down --remove-orphans
 
       - name: Stop MongoDB Container
         if: always()
-        run: docker-compose -f "docker-compose-mongodb.yml" down --remove-orphans
-=======
-        run: docker-compose -f "docker-compose-postgres-minio.yml" down
-
-      - name: Stop MongoDB Container
-        if: always()
-        run: docker-compose -f "docker-compose-mongodb.yml" down
->>>>>>> 96be0169
+        run: docker-compose -f "docker-compose-mongodb.yml" down --remove-orphans